//! Finding sources for Google Fonts fonts
//!
//! # basic usage:
//!
//! ```no_run
//! # use std::path::Path;
//! // get a list of repositories:
//!
//! let font_repo_cache = Path::new("~/where_i_want_to_checkout_fonts");
//! let font_repos = google_fonts_sources::discover_sources(font_repo_cache).unwrap();
//!
//! // for each repo we find, do something with each source:
//!
//! for repo in &font_repos {
//!     let sources = match repo.get_sources(font_repo_cache) {
//!         Ok(sources) => sources,
//!         Err(e) => {
//!             eprintln!("skipping repo '{}': '{e}'", repo.repo_name());
//!             continue;
//!         }
//!     };
//!
//!     println!("repo '{}' contains sources {sources:?}", repo.repo_name());
//! }
//! ```

use std::{
    collections::{BTreeSet, HashSet},
    path::{Path, PathBuf},
    sync::{
        atomic::{AtomicBool, Ordering},
        mpsc::channel,
        Arc,
    },
    time::Duration,
};

use kdam::{tqdm, BarExt};

mod args;
mod config;
mod error;
mod metadata;
mod repo_info;

pub use args::Args;
pub use config::Config;
pub use error::{BadConfig, Error, GitFail, LoadRepoError};
use error::{MetadataError, UnwrapOrDie};
use metadata::Metadata;
pub use repo_info::RepoInfo;

static GF_REPO_URL: &str = "https://github.com/google/fonts";
static METADATA_FILE: &str = "METADATA.pb";

type GitRev = String;

/// entry point for the cli tool
#[doc(hidden)] // only intended to be used from our binary
pub fn run(args: &Args) {
    let repos =
        discover_sources(&args.fonts_dir, !args.no_fetch).unwrap_or_die(|e| eprintln!("{e}"));
    let output = if args.list {
        let urls = repos.into_iter().map(|r| r.repo_url).collect::<Vec<_>>();
        urls.join("\n")
    } else {
        serde_json::to_string_pretty(&repos)
            .unwrap_or_die(|e| eprintln!("failed to serialize repo info: '{e}'"))
    };

    if let Some(out) = args.out.as_ref() {
        std::fs::write(out, output).unwrap_or_die(|e| eprintln!("failed to write output: '{e}'"));
    } else {
        println!("{output}")
    }
}

/// Discover repositories containing font source files.
///
/// Returns a vec of `RepoInfo` structs describing repositories containing
/// known font sources.
///
/// This looks at every font in the [google/fonts] github repo, looks to see if
/// we have a known upstream repository for that font, and then looks to see if
/// that repo contains a config.yaml file.
///
/// The 'git_cache_dir' is the path to a directory where repositories will be
/// checked out, if necessary. Because we check out lots of repos (and it is
/// likely that the caller will want to check these out again later) it makes
/// sense to cache these in most cases.
///
/// [google/fonts]: https://github.com/google/fonts
pub fn discover_sources(
    git_cache_dir: &Path,
    update_existing: bool,
) -> Result<Vec<RepoInfo>, Error> {
    let google_slash_fonts = git_cache_dir.join("google/fonts");
    update_google_fonts_checkout(&google_slash_fonts)?;
    let candidates = get_candidates_from_local_checkout(&google_slash_fonts);
    let have_repo = candidates_with_known_repo(&candidates);

    log::info!(
        "checking {} repositories for config.yaml files",
        have_repo.len()
    );
    let repos_with_config_files = find_config_files(&have_repo, git_cache_dir, update_existing);

    log::info!(
        "{} of {} candidates have known repo url",
        have_repo.len(),
        candidates.len()
    );

    log::info!(
        "{} of {} have sources/config.yaml",
        repos_with_config_files.len(),
        have_repo.len()
    );

    Ok(repos_with_config_files)
}

/// Returns the set of candidates that have a unique repository URL
fn candidates_with_known_repo(candidates: &BTreeSet<Metadata>) -> BTreeSet<Metadata> {
    let mut seen_repos = HashSet::new();
    let mut result = BTreeSet::new();
    for metadata in candidates {
        if let Some(url) = metadata.unknown_repo_url() {
            log::warn!("unknown url '{url}' for host font {}", metadata.name);
            continue;
        }
        let Some(url) = metadata.known_repo_url() else {
            continue;
        };

        if seen_repos.insert(url) {
            result.insert(metadata.clone());
        }
    }
    result
}

/// for each font for which we have metadata, check remote repository for a config file.
///
/// By convention repositories containing sources we use should have a config file
/// in the sources/ directory.
///
/// This file is often called 'config.yaml', but it may be another name starting with
/// 'config' (because multiple such files can exist) and it may also use 'yml'
/// as an extension.
///
/// We naively look for the most common file names using a simple http request,
/// and if we don't find anything then we clone the repo locally and inspect
/// its contents.
fn find_config_files(
    fonts: &BTreeSet<Metadata>,
    git_cache_dir: &Path,
    update_existing: bool,
) -> Vec<RepoInfo> {
    // messages sent from a worker thread
    enum Message {
        Finished(Option<RepoInfo>),
        ErrorMsg { repo_url: String, msg: String },
        RateLimit(usize),
    }

    let repos_with_good_urls = fonts
        .iter()
        .filter_map(Metadata::known_repo_url)
        .map(String::from)
        .collect::<Vec<_>>();

    // this big block is all about managing a threadpool that will identify
    // repositores that have a structure we understand.
    //
    // For each repository url, we will first use simple http requests to check
    // for the existence of config files at the few most common locations; if
    // this fails we will then checkout the repo locally and look more closely.
    rayon::scope(|s| {
        let mut result = Vec::new();
        let mut seen = 0;
        let mut sent = 0;
        let mut progressbar = kdam::tqdm!(total = repos_with_good_urls.len());
        let rate_limited = Arc::new(AtomicBool::new(false));

        let (tx, rx) = channel();
        for repo_url in repos_with_good_urls {
            let tx = tx.clone();
            let rate_limited = rate_limited.clone();
            s.spawn(move |_| {
                loop {
                    // first, if we're currently rate-limited we spin:
                    while rate_limited.load(Ordering::Acquire) {
                        std::thread::sleep(Duration::from_secs(1));
                    }
                    // then try to get configs (which may trigger rate limiting)
                    match config_files_and_rev_for_repo(&repo_url, git_cache_dir, update_existing) {
                        Ok((config_files, rev)) if !config_files.is_empty() => {
                            let info = RepoInfo::new(repo_url, rev, config_files);
                            tx.send(Message::Finished(info)).unwrap();
                            break;
                        }
                        // no configs found or looking for configs failed:
                        Err(ConfigFetchIssue::NoConfigFound) | Ok(_) => {
                            tx.send(Message::Finished(None)).unwrap();
                            break;
                        }
                        // if we're rate limited, set the flag telling other threads
                        // to spin, sleep, and then unset the flag
                        Err(ConfigFetchIssue::RateLimit(backoff)) => {
                            if !rate_limited.swap(true, Ordering::Acquire) {
                                tx.send(Message::RateLimit(backoff)).unwrap();
                                std::thread::sleep(Duration::from_secs(backoff as _));
                                rate_limited.store(false, Ordering::Release);
                            }
                        }
                        Err(e) => {
                            let msg = match e {
                                ConfigFetchIssue::BadRepoUrl(s) => s,
                                ConfigFetchIssue::GitFail(e) => e.to_string(),
                                ConfigFetchIssue::Http(e) => e.to_string(),
                                ConfigFetchIssue::HttpErrorResponse(e) => format!("http error {e}"),
                                ConfigFetchIssue::NonEmptyTargetDir(path) => format!(
                                    "target directory '{}' exists and is non-empty",
                                    path.display()
                                ),
                                _ => unreachable!(), // handled above
                            };
                            tx.send(Message::ErrorMsg { repo_url, msg }).unwrap();
                            break;
                        }
                    }
                }
            });
            sent += 1;
        }

        while seen < sent {
            match rx.recv() {
                Ok(Message::Finished(info)) => {
                    if let Some(info) = info {
                        result.push(info);
                    }
                    seen += 1;
                }
                Ok(Message::RateLimit(seconds)) => {
                    progressbar
                        .write(format!(
                            "rate limit hit, cooling down for {seconds} seconds"
                        ))
                        .unwrap();
                    let mut limit_progress = tqdm!(
                        total = seconds,
                        desc = "cooldown",
                        position = 1,
                        leave = false,
                        bar_format = "{desc}|{animation}| {count}/{total}"
                    );
                    for _ in 0..seconds {
                        std::thread::sleep(Duration::from_secs(1));
                        limit_progress.update(1).unwrap();
                    }
                }
                Ok(Message::ErrorMsg { repo_url, msg }) => {
                    progressbar
                        .write(format!("failed to get '{repo_url}': {msg}"))
                        .unwrap();
                    seen += 1;
                }
                Err(e) => {
                    log::error!("channel error: '{e}'");
                    break;
                }
            }
            progressbar.update(1).unwrap();
        }
        result.sort_unstable();
        result
    })
}

/// Conditions under which we fail to find a config.
///
/// different conditions are handled differently; NoConfigFound is fine,
/// RateLimit means we need to wait and retry, other things are errors we report
#[derive(Debug)]
enum ConfigFetchIssue {
    NoConfigFound,
    NonEmptyTargetDir(PathBuf),
    RateLimit(usize),
    BadRepoUrl(String),
    // contains stderr
    GitFail(GitFail),
    Http(Box<ureq::Error>),
    HttpErrorResponse(ureq::http::StatusCode),
}

/// Checks for a config file in a given repo; also returns git rev
fn config_files_and_rev_for_repo(
    repo_url: &str,
    checkout_font_dir: &Path,
    update_existing: bool,
) -> Result<(Vec<PathBuf>, GitRev), ConfigFetchIssue> {
    let local_repo_dir = repo_info::repo_path_for_url(repo_url, checkout_font_dir)
        .ok_or_else(|| ConfigFetchIssue::BadRepoUrl(repo_url.to_owned()))?;
    // - if local repo already exists, then look there
    // - otherwise try naive http requests first,
    // - and then finally clone the repo and look
    let local_git_dir = local_repo_dir.join(".git");
    let skip_http = local_git_dir.exists();

    if !skip_http {
        let config_from_http =
            config_file_and_rev_from_remote_http(repo_url).map(|(p, rev)| (vec![p], rev));
        // if not found, try checking out and looking; otherwise return the result
        if !matches!(config_from_http, Err(ConfigFetchIssue::NoConfigFound)) {
            return config_from_http;
        }
    }
    // if the git dir does not exist but the containing dir does, something
    // probably went wrong on an earlier run; let's wipe the containing dir
    // and start over.
    if local_repo_dir.exists() && !local_git_dir.exists() {
        std::fs::remove_dir(&local_repo_dir)
            .map_err(|_| ConfigFetchIssue::NonEmptyTargetDir(local_repo_dir.clone()))?;
    }
    let configs = config_files_from_local_checkout(repo_url, &local_repo_dir, update_existing)?;
    let rev = get_git_rev(&local_repo_dir).map_err(ConfigFetchIssue::GitFail)?;
    Ok((configs, rev))
}

fn config_file_and_rev_from_remote_http(
    repo_url: &str,
) -> Result<(PathBuf, GitRev), ConfigFetchIssue> {
    config_file_from_remote_http(repo_url)
        .and_then(|config| get_git_rev_remote(repo_url).map(|rev| (config, rev)))
}

// just check for the presence of the most common file names
fn config_file_from_remote_http(repo_url: &str) -> Result<PathBuf, ConfigFetchIssue> {
    for filename in ["config.yaml", "config.yml"] {
        let config_url = format!("{repo_url}/tree/HEAD/sources/{filename}");
        let req = ureq::head(&config_url)
            .config()
            .http_status_as_error(false)
            .build();

        match req.call() {
            Ok(resp) if resp.status() == 200 => return Ok(filename.into()),
            Ok(resp) if resp.status() == 404 => (),
            Ok(resp) if resp.status() == 429 => {
                let backoff = resp
                    .headers()
                    .get("Retry-After")
                    .and_then(|s| s.to_str().ok().and_then(|s| s.parse::<usize>().ok()))
                    .unwrap_or(60);
                return Err(ConfigFetchIssue::RateLimit(backoff));
            }
            Ok(resp) if !resp.status().is_success() => {
                return Err(ConfigFetchIssue::HttpErrorResponse(resp.status()));
            }
            Ok(resp) => {
                // seems very unlikely but it feels bad to just skip this branch?
                log::warn!("unexpected response code for {repo_url}: {}", resp.status());
            }
            Err(e) => {
                return Err(ConfigFetchIssue::Http(Box::new(e)));
            }
        }
    }
    Err(ConfigFetchIssue::NoConfigFound)
}

fn config_files_from_local_checkout(
    repo_url: &str,
    local_repo_dir: &Path,
    update_existing: bool,
) -> Result<Vec<PathBuf>, ConfigFetchIssue> {
    if local_repo_dir.exists() {
        // if the repo exists _and_ we find at least one config, _and_ this flag
        // is false, then we reuse the existing configs.
        if !update_existing {
            let configs: Vec<_> = iter_config_paths(local_repo_dir)?.collect();
            if !configs.is_empty() {
                return Ok(configs);
            }
            // but we will go ahead and update if there were no configs, since
            // that's functionally the same as this repo not 'existing', for our
            // purposes.
        }

        // try fetch; but failure is okay
        let _ = fetch_latest(local_repo_dir);
        // should we always fetch? idk
    } else {
        std::fs::create_dir_all(local_repo_dir).unwrap();
        clone_repo(repo_url, local_repo_dir).map_err(ConfigFetchIssue::GitFail)?;
    }
    let configs: Vec<_> = iter_config_paths(local_repo_dir)?.collect();
    if configs.is_empty() {
        Err(ConfigFetchIssue::NoConfigFound)
    } else {
        Ok(configs)
    }
}

/// Look for a file like 'config.yaml' in a google fonts font checkout.
///
/// This will look for all files that begin with 'config' and have either the
/// 'yaml' or 'yml' extension; if multiple files match this pattern it will
/// return the one with the shortest name.
fn iter_config_paths(font_dir: &Path) -> Result<impl Iterator<Item = PathBuf>, ConfigFetchIssue> {
    #[allow(clippy::ptr_arg)] // we don't use &Path so we can pass this to a closure below
    fn looks_like_config_file(path: &PathBuf) -> bool {
        let (Some(stem), Some(extension)) =
            (path.file_stem().and_then(|s| s.to_str()), path.extension())
        else {
            return false;
        };
        stem.starts_with("config") && (extension == "yaml" || extension == "yml")
    }

    let sources_dir = find_sources_dir(font_dir).ok_or(ConfigFetchIssue::NoConfigFound)?;
    let contents = std::fs::read_dir(sources_dir).map_err(|_| ConfigFetchIssue::NoConfigFound)?;
    Ok(contents
        .filter_map(|entry| entry.ok().map(|e| PathBuf::from(e.file_name())))
        .filter(looks_like_config_file))
}

fn find_sources_dir(font_dir: &Path) -> Option<PathBuf> {
    for case in ["sources", "Sources"] {
        let path = font_dir.join(case);
        if path.exists() {
            // in order to handle case-insensitive file systems, we need to
            // canonicalize this name, strip the canonical prefix, and glue
            // it all back together
            let canonical_font_dir = font_dir.canonicalize().ok()?;
            let canonical_path = path.canonicalize().ok()?;
            if let Ok(stripped) = canonical_path.strip_prefix(&canonical_font_dir) {
                return Some(font_dir.join(stripped));
            }
            // if that fails for some reason just return the unnormalized path,
            // we'll survive
            return Some(path);
        }
    }
    None
}

fn update_google_fonts_checkout(path: &Path) -> Result<(), Error> {
    if !path.exists() {
        log::info!("cloning {GF_REPO_URL} to {}", path.display());
        std::fs::create_dir_all(path)?;
        clone_repo(GF_REPO_URL, path)?;
    } else {
        log::info!("fetching latest from {GF_REPO_URL}");
        fetch_latest(path)?;
    }
    Ok(())
}

fn get_candidates_from_local_checkout(path: &Path) -> BTreeSet<Metadata> {
    let ofl_dir = path.join("ofl");
    log::debug!("searching for candidates in {}", ofl_dir.display());
    let mut result = BTreeSet::new();
    for font_dir in iter_ofl_subdirectories(&ofl_dir) {
        let metadata = match load_metadata(&font_dir) {
            Ok(metadata) => metadata,
            Err(e) => {
                log::debug!("no metadata for font {}: '{}'", font_dir.display(), e);
                continue;
            }
        };
        result.insert(metadata);
    }
    result
}

fn get_git_rev_remote(repo_url: &str) -> Result<GitRev, ConfigFetchIssue> {
    let output = std::process::Command::new("git")
        .arg("ls-remote")
        .arg(repo_url)
        .arg("HEAD")
        .output()
        .expect("should not fail if we found configs at this path");
    let stdout = String::from_utf8_lossy(&output.stdout);
    let sha = stdout
        .split_whitespace()
        .next()
        .map(String::from)
        .unwrap_or_else(|| stdout.into_owned());
    Ok(sha)
}

/// Get the short sha of the current commit in the provided repository.
///
/// If no repo provided, run in current directory
///
/// returns `None` if the `git` command fails (for instance if the path is not
/// a git repository)
fn get_git_rev(repo_path: &Path) -> Result<String, GitFail> {
    let mut cmd = std::process::Command::new("git");
    cmd.args(["rev-parse", "HEAD"]).current_dir(repo_path);
    let output = cmd.output()?;

    if !output.status.success() {
        let stderr = String::from_utf8_lossy(&output.stderr);
        return Err(GitFail::GitError {
            path: repo_path.to_owned(),
            stderr: stderr.into_owned(),
        });
    }

    Ok(std::str::from_utf8(&output.stdout)
        .expect("rev is always ascii/hex string")
        .trim()
        .to_owned())
}

// try to checkout this rev.
//
// returns `true` if successful, `false` otherwise (indicating a git error)
fn checkout_rev(repo_dir: &Path, rev: &str) -> Result<bool, GitFail> {
    let sha = get_git_rev(repo_dir)?;
    // the longer str is on the left, so we check if shorter str is a prefix
    let (left, right) = if sha.len() > rev.len() {
        (sha.as_str(), rev)
    } else {
        (rev, sha.as_str())
    };
    if left.starts_with(right) {
        return Ok(true);
    }
    log::info!(
        "repo {} needs fetch for {rev} (at {sha})",
        repo_dir.display()
    );
    // checkouts might be shallow, so unshallow before looking for a rev:
    let _ = std::process::Command::new("git")
        .current_dir(repo_dir)
        .args(["fetch", "--unshallow"])
        .output();

    // but if they're _not_ shallow, we need normal fetch :/
    let _ = std::process::Command::new("git")
        .current_dir(repo_dir)
        .args(["fetch"])
        .output();

    let result = std::process::Command::new("git")
        .current_dir(repo_dir)
        .arg("checkout")
        .arg(rev)
        .output()?;

    if result.status.success() {
        Ok(true)
    } else {
        log::warn!("failed to find rev {rev} for {}", repo_dir.display());
        Ok(false)
    }
}

fn load_metadata(path: &Path) -> Result<Metadata, MetadataError> {
    let meta_path = path.join(METADATA_FILE);
    Metadata::load(&meta_path)
}

fn iter_ofl_subdirectories(path: &Path) -> impl Iterator<Item = PathBuf> {
    let contents =
        std::fs::read_dir(path).unwrap_or_die(|e| eprintln!("failed to read ofl directory: '{e}'"));
    contents.filter_map(|entry| entry.ok().map(|d| d.path()).filter(|p| p.is_dir()))
}

fn clone_repo(url: &str, to_dir: &Path) -> Result<(), GitFail> {
    assert!(to_dir.exists());
    let output = std::process::Command::new("git")
        // if a repo requires credentials fail instead of waiting
        .env("GIT_TERMINAL_PROMPT", "0")
        .arg("clone")
        .args(["--depth", "1"])
        .arg(url)
        .arg(to_dir)
        .output()?;

    if !output.status.success() {
        let stderr = String::from_utf8_lossy(&output.stderr);
        return Err(GitFail::GitError {
            path: to_dir.to_owned(),
            stderr: stderr.into_owned(),
        });
    }
    Ok(())
}

/// On success returns whether there were any changes
fn fetch_latest(path: &Path) -> Result<(), GitFail> {
    let output = std::process::Command::new("git")
        // if a repo requires credentials fail instead of waiting
        .env("GIT_TERMINAL_PROMPT", "0")
        .arg("pull")
        .current_dir(path)
        .output()?;
    if !output.status.success() {
        let stderr = String::from_utf8_lossy(&output.stderr);
        return Err(GitFail::GitError {
            path: path.to_owned(),
            stderr: stderr.into_owned(),
        });
    }
    Ok(())
}

#[cfg(test)]
mod tests {
    use super::*;

    #[test]
    fn http_config() {
        assert!(
            config_file_and_rev_from_remote_http("https://github.com/PaoloBiagini/Joan").is_ok()
        );
        assert!(matches!(
<<<<<<< HEAD
            // definitely not a font
            config_file_and_rev_from_remote_http(
                "https://github.com/googlefonts/google-fonts-sources"
            ),
=======
            config_file_and_rev_from_remote_http("https://github.com/googlefonts/BethEllen"),
>>>>>>> 2e12c062
            Err(ConfigFetchIssue::NoConfigFound)
        ));
    }

    #[test]
    fn remote_sha() {
        let rev = get_git_rev_remote("https://github.com/googlefonts/fontations").unwrap();
        // this will change over time so we're just sanity checking
        assert!(rev.len() > 16);
        assert!(rev.chars().all(|c| c.is_ascii_hexdigit()));
    }

    #[test]
    fn source_dir_case() {
        assert_eq!(
            find_sources_dir(Path::new("./source_dir_test")),
            Some(PathBuf::from("./source_dir_test/Sources"))
        )
    }
}<|MERGE_RESOLUTION|>--- conflicted
+++ resolved
@@ -621,14 +621,10 @@
             config_file_and_rev_from_remote_http("https://github.com/PaoloBiagini/Joan").is_ok()
         );
         assert!(matches!(
-<<<<<<< HEAD
             // definitely not a font
             config_file_and_rev_from_remote_http(
                 "https://github.com/googlefonts/google-fonts-sources"
             ),
-=======
-            config_file_and_rev_from_remote_http("https://github.com/googlefonts/BethEllen"),
->>>>>>> 2e12c062
             Err(ConfigFetchIssue::NoConfigFound)
         ));
     }
